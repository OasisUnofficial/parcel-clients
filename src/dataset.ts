import axios, { CancelTokenSource } from 'axios';
import EventEmitter from 'eventemitter3';
import FormData from 'form-data';
import { Readable } from 'readable-stream';
import type { JsonObject, Opaque, RequireExactlyOne, SetOptional } from 'type-fest';

import type { HttpClient, Download } from './http';
import type { IdentityId } from './identity';
import type { Model, Page, PageParams, PODModel, ResourceId, WritableExcluding } from './model';

export type DatasetId = Opaque<ResourceId>;

export type PODDataset = PODModel & {
    id: ResourceId;
    creator: ResourceId;
    owner: ResourceId;
    size: number;
    details: DatasetDetails;
};

<<<<<<< HEAD
export type PODAccessEvent = {
    createdAt: string;
    dataset: ResourceId;
    accessor: ResourceId;
};

type DatasetMetadata = JsonObject & { tags?: string[] };
=======
type DatasetDetails = JsonObject & { title?: string; tags?: string[] };
>>>>>>> 86ae1056

export class Dataset implements Model {
    public id: DatasetId;
    public createdAt: Date;
    public creator: IdentityId;
    public size: number;
    public owner: IdentityId;
<<<<<<< HEAD
    public history: AccessEvent[];
    /**
     * Dataset metadata. The well-known value `tags` should be an array of strings if
     * you want to use it with the `dataset.metadata.tags` filter.
     */
    public metadata: DatasetMetadata;
=======

    /** Additional, optional information about the dataset. */
    public details: DatasetDetails;
>>>>>>> 86ae1056

    public constructor(private readonly client: HttpClient, pod: PODDataset) {
        this.id = pod.id as DatasetId;
        this.createdAt = new Date(pod.createdAt);
        this.creator = pod.creator as IdentityId;
        this.owner = pod.owner as IdentityId;
<<<<<<< HEAD
        this.metadata = pod.metadata ?? {};
        this.history = [];
=======
        this.size = pod.size;
        this.details = pod.details;
>>>>>>> 86ae1056
    }

    /**
     * Downloads the private data referenced by the dataset if the authorized identity
     * has been granted access.
     * @returns the decrypted data as a stream
     */
    public download(): Download {
        return DatasetImpl.download(this.client, this.id);
    }

    public async update(params: DatasetUpdateParams): Promise<Dataset> {
        Object.assign(this, await DatasetImpl.update(this.client, this.id, params));
        return this;
    }

    public async delete(): Promise<void> {
        return DatasetImpl.delete_(this.client, this.id);
    }
}

export namespace DatasetImpl {
    export async function get(client: HttpClient, id: DatasetId): Promise<Dataset> {
        return client
            .get<PODDataset>(endpointForId(id))
            .then((podDataset) => new Dataset(client, podDataset));
    }

    export async function list(
        client: HttpClient,
        filter?: ListDatasetsFilter & PageParams,
    ): Promise<Page<Dataset>> {
        let tagsFilter;
        if (filter?.tags) {
            const tagsSpec = filter.tags;
            const prefix = Array.isArray(tagsSpec) || tagsSpec.all ? 'all' : 'any';
            const tags = Array.isArray(tagsSpec) ? tagsSpec : tagsSpec.all ?? tagsSpec.any;
            tagsFilter = `${prefix}:${tags.join(',')}`;
        }

        const podPage = await client.get<Page<PODDataset>>(DATASETS_EP, {
            ...filter,
            tags: tagsFilter,
        });
        const results = podPage.results.map((podDataset) => new Dataset(client, podDataset));
        return {
            results,
            nextPageToken: podPage.nextPageToken,
        };
    }

    export function upload(
        client: HttpClient,
        data: Storable,
        params?: DatasetUploadParams,
    ): Upload {
        return new Upload(client, data, params);
    }

    export function download(client: HttpClient, id: DatasetId): Download {
        return client.download(endpointForId(id) + '/download');
    }

    export async function history(
        client: HttpClient,
        id: DatasetId,
        filter?: ListAccessLogFilter & PageParams,
    ): Promise<Page<AccessEvent>> {
        const podPage = await client.get<Page<PODAccessEvent>>(endpointForId(id) + '/history', {
            ...filter,
            after: filter?.after?.getTime(),
            before: filter?.before?.getTime(),
        });

        const results = podPage.results.map((podAccessEvent) => {
            return {
                createdAt: new Date(podAccessEvent.createdAt),
                dataset: podAccessEvent.dataset as DatasetId,
                accessor: podAccessEvent.accessor as IdentityId,
            };
        });
        return {
            results,
            nextPageToken: podPage.nextPageToken,
        };
    }

    export async function update(
        client: HttpClient,
        id: DatasetId,
        params: DatasetUpdateParams,
    ): Promise<Dataset> {
        return client
            .update<PODDataset>(endpointForId(id), params)
            .then((podDataset) => new Dataset(client, podDataset));
    }

    export async function delete_(client: HttpClient, id: DatasetId): Promise<void> {
        return client.delete(endpointForId(id));
    }
}

const DATASETS_EP = '/datasets';
const endpointForId = (id: DatasetId) => `/datasets/${id}`;

<<<<<<< HEAD
export type DatasetUpdateParams = WritableExcluding<Dataset, 'creator' | 'history'>;
export type DatasetUploadParams = SetOptional<DatasetUpdateParams, 'owner' | 'metadata'>;
=======
export type DatasetUpdateParams = WritableExcluding<Dataset, 'creator' | 'size'>;
export type DatasetUploadParams = SetOptional<DatasetUpdateParams, 'owner' | 'details'>;
>>>>>>> 86ae1056

export type Storable = Uint8Array | Readable | Blob | string;

export type ListDatasetsFilter = Partial<{
    creator: IdentityId;
    owner: IdentityId;
    sharedWith: IdentityId;
    tags:
        | string[]
        | RequireExactlyOne<{
              any: string[];
              all: string[];
          }>;
}>;

export type AccessEvent = {
    createdAt: Date;
    dataset: DatasetId;
    accessor: IdentityId;
};

export type ListAccessLogFilter = Partial<{
    accessor: IdentityId;
    after: Date;
    before: Date;
}>;

/**
 * An `Upload` is the result of calling `parcel.uploadDataset`.
 *
 * During upload, emits `progress` events, each with a `ProgressEvent` as its argument.
 *
 * When the dataset has been uploaded, the `finish` event is emitted with the `Dataset`
 * reference as its argument.
 */
export class Upload extends EventEmitter {
    public aborted = false;

    private readonly cancelToken: CancelTokenSource;

    constructor(client: HttpClient, data: Storable, params?: DatasetUploadParams) {
        super();
        this.cancelToken = axios.CancelToken.source();
        const form = new FormData();

        const appendPart = (name: string, data: Storable, contentType: string, length?: number) => {
            if (typeof Blob === 'undefined') {
                // If Blob isn't present, we're likely in Node and should use the `form-data` API.
                form.append(name, data, {
                    contentType,
                    knownLength: length,
                });
            } else {
                // If `Blob` eixsts, we're probably in the browser and will pefer to use it.
                if (typeof data === 'string' || data instanceof Uint8Array) {
                    data = new Blob([data], { type: contentType });
                } else if (data instanceof Readable) {
                    throw new TypeError('uploaded data must be a `Blob` or `Uint8Array`');
                }

                form.append(name, data);
            }
        };

        if (params) {
            const paramsString = JSON.stringify(params);
            appendPart('metadata', paramsString, 'application/json', paramsString.length);
        }

        appendPart('data', data, 'application/octet-stream', (data as any).length);

        client
            .post<PODDataset>(DATASETS_EP, form, {
                headers: form.getHeaders ? /* node */ form.getHeaders() : undefined,
                cancelToken: this.cancelToken.token,
                onUploadProgress: this.emit.bind(this, 'progress'),
                validateStatus: (s) => s === 201 /* Created */,
            })
            .then((podDataset) => {
                this.emit('finish', new Dataset(client, podDataset));
            })
            .catch((error: any) => {
                if (!axios.isCancel(error)) {
                    this.emit('error', error);
                }
            });
    }

    /** Aborts the upload. Emits an `abort` event and sets the `aborted` flag. */
    public abort(): void {
        this.cancelToken.cancel();
        this.aborted = true;
        this.emit('abort');
    }

    /**
     * @returns a `Promise` that resolves when the upload stream has finished.
     */
    public get finished(): Promise<Dataset> {
        return new Promise((resolve, reject) => {
            this.on('finish', resolve);
            this.on('error', reject);
        });
    }
}<|MERGE_RESOLUTION|>--- conflicted
+++ resolved
@@ -18,17 +18,13 @@
     details: DatasetDetails;
 };
 
-<<<<<<< HEAD
 export type PODAccessEvent = {
     createdAt: string;
     dataset: ResourceId;
     accessor: ResourceId;
 };
 
-type DatasetMetadata = JsonObject & { tags?: string[] };
-=======
 type DatasetDetails = JsonObject & { title?: string; tags?: string[] };
->>>>>>> 86ae1056
 
 export class Dataset implements Model {
     public id: DatasetId;
@@ -36,31 +32,17 @@
     public creator: IdentityId;
     public size: number;
     public owner: IdentityId;
-<<<<<<< HEAD
-    public history: AccessEvent[];
-    /**
-     * Dataset metadata. The well-known value `tags` should be an array of strings if
-     * you want to use it with the `dataset.metadata.tags` filter.
-     */
-    public metadata: DatasetMetadata;
-=======
 
     /** Additional, optional information about the dataset. */
     public details: DatasetDetails;
->>>>>>> 86ae1056
 
     public constructor(private readonly client: HttpClient, pod: PODDataset) {
         this.id = pod.id as DatasetId;
         this.createdAt = new Date(pod.createdAt);
         this.creator = pod.creator as IdentityId;
         this.owner = pod.owner as IdentityId;
-<<<<<<< HEAD
-        this.metadata = pod.metadata ?? {};
-        this.history = [];
-=======
         this.size = pod.size;
         this.details = pod.details;
->>>>>>> 86ae1056
     }
 
     /**
@@ -166,13 +148,8 @@
 const DATASETS_EP = '/datasets';
 const endpointForId = (id: DatasetId) => `/datasets/${id}`;
 
-<<<<<<< HEAD
-export type DatasetUpdateParams = WritableExcluding<Dataset, 'creator' | 'history'>;
-export type DatasetUploadParams = SetOptional<DatasetUpdateParams, 'owner' | 'metadata'>;
-=======
 export type DatasetUpdateParams = WritableExcluding<Dataset, 'creator' | 'size'>;
 export type DatasetUploadParams = SetOptional<DatasetUpdateParams, 'owner' | 'details'>;
->>>>>>> 86ae1056
 
 export type Storable = Uint8Array | Readable | Blob | string;
 
